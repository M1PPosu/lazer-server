--- conflicted
+++ resolved
@@ -14,12 +14,8 @@
     get_origin,
 )
 
-<<<<<<< HEAD
-from app.models.signalr import serialize_msgpack
-=======
 from app.models.signalr import SignalRMeta, SignalRUnionMessage
 from app.utils import camel_to_snake, snake_to_camel
->>>>>>> 9f7ab812
 
 import msgpack_lazer_api as m
 from pydantic import BaseModel
@@ -261,13 +257,9 @@
                 ]
             )
             if packet.arguments is not None:
-<<<<<<< HEAD
-                payload.append([serialize_msgpack(arg) for arg in packet.arguments])
-=======
                 payload.append(
                     [MsgpackProtocol.serialize_msgpack(arg) for arg in packet.arguments]
                 )
->>>>>>> 9f7ab812
             if packet.stream_ids is not None:
                 payload.append(packet.stream_ids)
         elif isinstance(packet, CompletionPacket):
