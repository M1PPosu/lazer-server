from __future__ import annotations

import asyncio
from collections.abc import Coroutine
from datetime import UTC, datetime
from typing import override

<<<<<<< HEAD
from app.database.relationship import Relationship, RelationshipType
from app.dependencies.database import engine
=======
from app.database import Relationship, RelationshipType
from app.database.lazer_user import User
from app.dependencies.database import engine, get_redis
>>>>>>> 74e4b1cb
from app.models.metadata_hub import MetadataClientState, OnlineStatus, UserActivity

from .hub import Client, Hub

from pydantic import TypeAdapter
from sqlmodel import select
from sqlmodel.ext.asyncio.session import AsyncSession

ONLINE_PRESENCE_WATCHERS_GROUP = "metadata:online-presence-watchers"


class MetadataHub(Hub[MetadataClientState]):
    def __init__(self) -> None:
        super().__init__()

    @staticmethod
    def online_presence_watchers_group() -> str:
        return ONLINE_PRESENCE_WATCHERS_GROUP

    def broadcast_tasks(
        self, user_id: int, store: MetadataClientState | None
    ) -> set[Coroutine]:
        if store is not None and not store.pushable:
            return set()
        data = store.to_dict() if store else None
        return {
            self.broadcast_group_call(
                self.online_presence_watchers_group(),
                "UserPresenceUpdated",
                user_id,
                data,
            ),
            self.broadcast_group_call(
                self.friend_presence_watchers_group(user_id),
                "FriendPresenceUpdated",
                user_id,
                data,
            ),
        }

    @staticmethod
    def friend_presence_watchers_group(user_id: int):
        return f"metadata:friend-presence-watchers:{user_id}"

    @override
    async def _clean_state(self, state: MetadataClientState) -> None:
        if state.pushable:
            await asyncio.gather(*self.broadcast_tasks(int(state.connection_id), None))
        redis = get_redis()
        if await redis.exists(f"metadata:online:{state.connection_id}"):
            await redis.delete(f"metadata:online:{state.connection_id}")
        async with AsyncSession(engine) as session:
            async with session.begin():
                user = (
                    await session.exec(
                        select(User).where(User.id == int(state.connection_id))
                    )
                ).one()
                user.last_visit = datetime.now(UTC)
                await session.commit()

    @override
    def create_state(self, client: Client) -> MetadataClientState:
        return MetadataClientState(
            connection_id=client.connection_id,
            connection_token=client.connection_token,
        )

    async def on_client_connect(self, client: Client) -> None:
        user_id = int(client.connection_id)
        self.get_or_create_state(client)

        async with AsyncSession(engine) as session:
            async with session.begin():
                friends = (
                    await session.exec(
                        select(Relationship.target_id).where(
                            Relationship.user_id == user_id,
                            Relationship.type == RelationshipType.FOLLOW,
                        )
                    )
                ).all()
                tasks = []
                for friend_id in friends:
                    self.groups.setdefault(
                        self.friend_presence_watchers_group(friend_id), set()
                    ).add(client)
                    if (
                        friend_state := self.state.get(friend_id)
                    ) and friend_state.pushable:
                        tasks.append(
                            self.broadcast_group_call(
                                self.friend_presence_watchers_group(friend_id),
                                "FriendPresenceUpdated",
                                friend_id,
                                friend_state.to_dict(),
                            )
                        )
                await asyncio.gather(*tasks)
        redis = get_redis()
        await redis.set(f"metadata:online:{user_id}", "")

    async def UpdateStatus(self, client: Client, status: int) -> None:
        status_ = OnlineStatus(status)
        user_id = int(client.connection_id)
        store = self.get_or_create_state(client)
        if store.status is not None and store.status == status_:
            return
        store.status = OnlineStatus(status_)
        tasks = self.broadcast_tasks(user_id, store)
        tasks.add(
            self.call_noblock(
                client,
                "UserPresenceUpdated",
                user_id,
                store.to_dict(),
            )
        )
        await asyncio.gather(*tasks)

    async def UpdateActivity(self, client: Client, activity_dict: dict | None) -> None:
        user_id = int(client.connection_id)
        activity = (
            TypeAdapter(UserActivity).validate_python(activity_dict)
            if activity_dict
            else None
        )
        store = self.get_or_create_state(client)
        store.user_activity = activity
        tasks = self.broadcast_tasks(user_id, store)
        tasks.add(
            self.call_noblock(
                client,
                "UserPresenceUpdated",
                user_id,
                store.to_dict(),
            )
        )
        await asyncio.gather(*tasks)

    async def BeginWatchingUserPresence(self, client: Client) -> None:
        await asyncio.gather(
            *[
                self.call_noblock(
                    client,
                    "UserPresenceUpdated",
                    user_id,
                    store.to_dict(),
                )
                for user_id, store in self.state.items()
                if store.pushable
            ]
        )
        self.add_to_group(client, self.online_presence_watchers_group())

    async def EndWatchingUserPresence(self, client: Client) -> None:
        self.remove_from_group(client, self.online_presence_watchers_group())<|MERGE_RESOLUTION|>--- conflicted
+++ resolved
@@ -5,14 +5,8 @@
 from datetime import UTC, datetime
 from typing import override
 
-<<<<<<< HEAD
-from app.database.relationship import Relationship, RelationshipType
-from app.dependencies.database import engine
-=======
-from app.database import Relationship, RelationshipType
-from app.database.lazer_user import User
+from app.database import Relationship, RelationshipType, User
 from app.dependencies.database import engine, get_redis
->>>>>>> 74e4b1cb
 from app.models.metadata_hub import MetadataClientState, OnlineStatus, UserActivity
 
 from .hub import Client, Hub
