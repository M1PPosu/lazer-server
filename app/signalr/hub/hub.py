--- conflicted
+++ resolved
@@ -2,15 +2,13 @@
 
 from abc import abstractmethod
 import asyncio
-from enum import Enum
-import inspect
 import time
 from typing import Any
 
 from app.config import settings
 from app.exception import InvokeException
 from app.log import logger
-from app.models.signalr import UserState, _by_index
+from app.models.signalr import UserState
 from app.signalr.packet import (
     ClosePacket,
     CompletionPacket,
@@ -264,20 +262,9 @@
         for name, param in signature.parameters.items():
             if name == "self" or param.annotation is Client:
                 continue
-<<<<<<< HEAD
-            if issubclass(param.annotation, BaseModel):
-                call_params.append(param.annotation.model_validate(args.pop(0)))
-            elif inspect.isclass(param.annotation) and issubclass(
-                param.annotation, Enum
-            ):
-                call_params.append(_by_index(args.pop(0), param.annotation))
-            else:
-                call_params.append(args.pop(0))
-=======
             call_params.append(
                 client.protocol.validate_object(args.pop(0), param.annotation)
             )
->>>>>>> 9f7ab812
         return await method_(client, *call_params)
 
     async def call(self, client: Client, method: str, *args: Any) -> Any:
