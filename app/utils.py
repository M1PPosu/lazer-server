<<<<<<< HEAD
from __future__ import annotations

from datetime import datetime

from app.database import User as DBUser
from app.models import (
    Country,
    Cover,
    DailyChallengeStats,
    GameMode,
    GradeCounts,
    Kudosu,
    Level,
    Page,
    PlayStyle,
    RankHighest,
    RankHistory,
    Statistics,
    Team,
    User,
    UserAchievement,
)

=======
from datetime import datetime, UTC
from app.models import User, Statistics, Level, GradeCounts, Country, Cover, Kudosu, GameMode, PlayStyle, Team, UserAchievement, RankHistory, DailyChallengeStats, RankHighest, Page
from app.database import User as DBUser, LazerUserProfile, LazerUserStatistics, LazerUserCountry, LazerUserKudosu, LazerUserCounts, LazerUserAchievement
>>>>>>> 1d738bc0
from sqlalchemy.orm import Session


def convert_db_user_to_api_user(
    db_user: DBUser, ruleset: str = "osu", db_session: Session | None = None
) -> User:
    """将数据库用户模型转换为API用户模型（使用 Lazer 表）"""

    # 从db_user获取基本字段值
    user_id = getattr(db_user, "id")
    user_name = getattr(db_user, "name")
    user_country = getattr(db_user, "country")
    user_country_code = user_country  # 在User模型中，country字段就是country_code

    # 获取 Lazer 用户资料
    profile = db_user.lazer_profile
    if not profile:
        # 如果没有 lazer 资料，使用默认值
        profile = create_default_profile(db_user)

<<<<<<< HEAD
=======
    # 获取 Lazer 用户计数

    lzrcnt=db_user.lazer_statistics
    if not lzrcnt:
        # 如果没有 lazer 计数，使用默认值
        lzrcnt = create_default_counts()

>>>>>>> 1d738bc0
    # 获取指定模式的统计信息
    user_stats = None
    for stat in db_user.lazer_statistics:
        if stat.mode == ruleset:
            user_stats = stat
            break

    if not user_stats:
        # 如果没有找到指定模式的统计，创建默认统计
        user_stats = create_default_lazer_statistics(ruleset)

    # 获取国家信息
    country_code = db_user.country_code if db_user.country_code else 'XX'
    
    country = Country(
<<<<<<< HEAD
        code=user_country_code, name=get_country_name(user_country_code)
=======
        code=country_code,
        name=get_country_name(country_code)
>>>>>>> 1d738bc0
    )

    # 获取 Kudosu 信息
    kudosu = Kudosu(available=0, total=0)

    # 获取计数信息
    counts = create_default_counts()

    # 转换统计信息
    statistics = Statistics(
        count_100=user_stats.count_100,
        count_300=user_stats.count_300,
        count_50=user_stats.count_50,
        count_miss=user_stats.count_miss,
        level=Level(
            current=user_stats.level_current, progress=user_stats.level_progress
        ),
        global_rank=user_stats.global_rank,
        global_rank_exp=user_stats.global_rank_exp,
        pp=float(user_stats.pp) if user_stats.pp else 0.0,
        pp_exp=float(user_stats.pp_exp) if user_stats.pp_exp else 0.0,
        ranked_score=user_stats.ranked_score,
        hit_accuracy=float(user_stats.hit_accuracy) if user_stats.hit_accuracy else 0.0,
        play_count=user_stats.play_count,
        play_time=user_stats.play_time,
        total_score=user_stats.total_score,
        total_hits=user_stats.total_hits,
        maximum_combo=user_stats.maximum_combo,
        replays_watched_by_others=user_stats.replays_watched_by_others,
        is_ranked=user_stats.is_ranked,
        grade_counts=GradeCounts(
            ss=user_stats.grade_ss,
            ssh=user_stats.grade_ssh,
            s=user_stats.grade_s,
            sh=user_stats.grade_sh,
            a=user_stats.grade_a,
        ),
        country_rank=user_stats.country_rank,
        rank={"country": user_stats.country_rank} if user_stats.country_rank else None,
    )

    # 转换所有模式的统计信息
    statistics_rulesets = {}
    for stat in db_user.statistics:
        statistics_rulesets[stat.mode] = Statistics(
            count_100=stat.count_100,
            count_300=stat.count_300,
            count_50=stat.count_50,
            count_miss=stat.count_miss,
            level=Level(current=stat.level_current, progress=stat.level_progress),
            global_rank=stat.global_rank,
            global_rank_exp=stat.global_rank_exp,
            pp=stat.pp,
            pp_exp=stat.pp_exp,
            ranked_score=stat.ranked_score,
            hit_accuracy=stat.hit_accuracy,
            play_count=stat.play_count,
            play_time=stat.play_time,
            total_score=stat.total_score,
            total_hits=stat.total_hits,
            maximum_combo=stat.maximum_combo,
            replays_watched_by_others=stat.replays_watched_by_others,
            is_ranked=stat.is_ranked,
            grade_counts=GradeCounts(
                ss=stat.grade_ss,
                ssh=stat.grade_ssh,
                s=stat.grade_s,
                sh=stat.grade_sh,
                a=stat.grade_a,
            ),
        )

    # 转换国家信息
    country = Country(code=user_country_code, name=get_country_name(user_country_code))

    # 转换封面信息
    cover_url = (
        profile.cover_url
        if profile and profile.cover_url
        else "https://assets.ppy.sh/user-profile-covers/default.jpeg"
    )
    cover = Cover(
        custom_url=profile.cover_url if profile else None, url=str(cover_url), id=None
    )

    # 转换 Kudosu 信息
    kudosu = Kudosu(available=0, total=0)

    # 转换成就信息
    user_achievements = []
    if db_user.lazer_achievements:
        for achievement in db_user.lazer_achievements:
            user_achievements.append(
                UserAchievement(
                    achieved_at=achievement.achieved_at,
                    achievement_id=achievement.achievement_id,
                )
            )

    # 转换排名历史
    rank_history = None
    rank_history_data = None
    for rh in db_user.rank_history:
        if rh.mode == ruleset:
            rank_history_data = rh.rank_data
            break

    if rank_history_data:
        rank_history = RankHistory(mode=ruleset, data=rank_history_data)

    # 转换每日挑战统计
    daily_challenge_stats = None
    if db_user.daily_challenge_stats:
        dcs = db_user.daily_challenge_stats
        daily_challenge_stats = DailyChallengeStats(
            daily_streak_best=dcs.daily_streak_best,
            daily_streak_current=dcs.daily_streak_current,
            last_update=dcs.last_update,
            last_weekly_streak=dcs.last_weekly_streak,
            playcount=dcs.playcount,
            top_10p_placements=dcs.top_10p_placements,
            top_50p_placements=dcs.top_50p_placements,
            user_id=dcs.user_id,
            weekly_streak_best=dcs.weekly_streak_best,
            weekly_streak_current=dcs.weekly_streak_current,
        )

    # 转换最高排名
    rank_highest = None
    if user_stats.rank_highest:
        rank_highest = RankHighest(
            rank=user_stats.rank_highest,
            updated_at=user_stats.rank_highest_updated_at or datetime.utcnow(),
        )

    # 转换团队信息
    team = None
    if db_user.team_membership:
        team_member = db_user.team_membership[0]  # 假设用户只属于一个团队
        team = Team(
            flag_url=team_member.team.flag_url or "",
            id=team_member.team.id,
            name=team_member.team.name,
            short_name=team_member.team.short_name,
        )

    # 创建用户对象
    # 从db_user获取基本字段值
<<<<<<< HEAD
    user_id = getattr(db_user, "id")
    user_name = getattr(db_user, "name")
    user_country = getattr(db_user, "country")
=======
    user_id = getattr(db_user, 'id')
    user_name = getattr(db_user, 'name')
    user_country = getattr(db_user, 'country')
>>>>>>> 1d738bc0

    # 获取用户头像URL
    avatar_url = None

    # 首先检查 profile 中的 avatar_url
    if profile and hasattr(profile, "avatar_url") and profile.avatar_url:
        avatar_url = str(profile.avatar_url)

    # 然后检查是否有关联的头像记录
    if avatar_url is None and hasattr(db_user, "avatar") and db_user.avatar is not None:
        if db_user.avatar.r2_game_url:
            # 优先使用游戏用的头像URL
            avatar_url = str(db_user.avatar.r2_game_url)
        elif db_user.avatar.r2_original_url:
            # 其次使用原始头像URL
            avatar_url = str(db_user.avatar.r2_original_url)

    # 如果还是没有找到，通过查询获取
    if db_session and avatar_url is None:
        try:
            # 导入UserAvatar模型
            from app.database import UserAvatar

            # 尝试查找用户的头像记录
            avatar_record = (
                db_session.query(UserAvatar)
                .filter_by(user_id=user_id, is_active=True)
                .first()
            )
            if avatar_record is not None:
                if avatar_record.r2_game_url is not None:
                    # 优先使用游戏用的头像URL
                    avatar_url = str(avatar_record.r2_game_url)
                elif avatar_record.r2_original_url is not None:
                    # 其次使用原始头像URL
                    avatar_url = str(avatar_record.r2_original_url)
        except Exception as e:
            print(f"获取用户头像时出错: {e}")
    print(f"最终头像URL: {avatar_url}")
    # 如果仍然没有找到头像URL，则使用默认URL
    if avatar_url is None:
        avatar_url = "https://a.gu-osu.gmoe.cc/api/users/avatar/1"

    # 处理 profile_order 列表排序
    profile_order = []
    if profile and profile.profile_order:
        profile_order = sorted(
            profile.profile_order,
            key=lambda x: (x.display_order == 0, x.display_order)
        )

    # 在convert_db_user_to_api_user函数中添加active_tournament_banners处理
    active_tournament_banners = []
    if hasattr(db_user, 'lazer_tournament_banners') and db_user.lazer_tournament_banners:
        for banner in db_user.lazer_tournament_banners:
            active_tournament_banners.append({
                "tournament_id": banner.tournament_id,
                "image_url": banner.image_url,
                "is_active": banner.is_active
            })

    # 在convert_db_user_to_api_user函数中添加badges处理
    badges = []
    if hasattr(db_user, 'lazer_badges') and db_user.lazer_badges:
        for badge in db_user.lazer_badges:
            badges.append({
                "badge_id": badge.badge_id,
                "awarded_at": badge.awarded_at,
                "description": badge.description,
                "image_url": badge.image_url,
                "url": badge.url
            })

    # 在convert_db_user_to_api_user函数中添加monthly_playcounts处理
    monthly_playcounts = []
    if hasattr(db_user, 'lazer_monthly_playcounts') and db_user.lazer_monthly_playcounts:
        for playcount in db_user.lazer_monthly_playcounts:
            monthly_playcounts.append({
                "start_date": playcount.start_date.isoformat() if playcount.start_date else None,
                "play_count": playcount.play_count
            })

    # 在convert_db_user_to_api_user函数中添加previous_usernames处理
    previous_usernames = []
    if hasattr(db_user, 'lazer_previous_usernames') and db_user.lazer_previous_usernames:
        for username in db_user.lazer_previous_usernames:
            previous_usernames.append({
                "username": username.username,
                "changed_at": username.changed_at.isoformat() if username.changed_at else None
            })

    # 在convert_db_user_to_api_user函数中添加replays_watched_counts处理
    replays_watched_counts = []
    if hasattr(db_user, 'lazer_replays_watched') and db_user.lazer_replays_watched:
        for replay in db_user.lazer_replays_watched:
            replays_watched_counts.append({
                "start_date": replay.start_date.isoformat() if replay.start_date else None,
                "count": replay.count
            })

    # 创建用户对象
    user = User(
        id=user_id,
        username=user_name,
        avatar_url=avatar_url,
        country_code=country_code,
        default_group=profile.default_group if profile else "default",
        is_active=profile.is_active if profile else True,
        is_bot=profile.is_bot if profile else False,
        is_deleted=profile.is_deleted if profile else False,
        is_online=profile.is_online if profile else True,
        is_supporter=profile.is_supporter if profile else False,
        is_restricted=profile.is_restricted if profile else False,
        last_visit=db_user.last_visit if db_user.last_visit else None,
        pm_friends_only=profile.pm_friends_only if profile else False,
        profile_colour=profile.profile_colour if profile else None,
        cover_url=profile.cover_url if profile and profile.cover_url else "https://assets.ppy.sh/user-profile-covers/default.jpeg",
        discord=profile.discord if profile else None,
        has_supported=profile.has_supported if profile else False,
        interests=profile.interests if profile else None,
        join_date=profile.join_date if profile else None,
        location=profile.location if profile else None,
<<<<<<< HEAD
        max_blocks=profile.max_blocks if profile else 100,
        max_friends=profile.max_friends if profile else 500,
        occupation=None,  # 职业字段，默认为 None #待修改
        # playmode=GameMode(db_user.playmode),
        playmode=GameMode("osu"),  # 待修改
        playstyle=[PlayStyle.MOUSE, PlayStyle.KEYBOARD, PlayStyle.TABLET],  # 待修改
        post_count=0,
        profile_hue=None,
        profile_order=[
            "me",
            "recent_activity",
            "top_ranks",
            "medals",
            "historical",
            "beatmaps",
            "kudosu",
        ],
        title=None,
        title_url=None,
        twitter=None,
        website="https://gmoe.cc",
=======
        max_blocks=profile.max_blocks if profile and profile.max_blocks else 100,
        max_friends=profile.max_friends if profile and profile.max_friends else 500,
        post_count=profile.post_count if profile and profile.post_count else 0,
        profile_hue=profile.profile_hue if profile and profile.profile_hue else None,
        profile_order=profile_order,  # 使用排序后的 profile_order
        title=profile.title if profile else None,
        title_url=profile.title_url if profile else None,
        twitter=profile.twitter if profile else None,
        website=profile.website if profile else None,
>>>>>>> 1d738bc0
        session_verified=True,
        support_level=profile.support_level if profile else 0,
        country=country,
        cover=cover,
        kudosu=kudosu,
        statistics=statistics,
        statistics_rulesets=statistics_rulesets,
        beatmap_playcounts_count=lzrcnt.beatmap_playcounts_count if lzrcnt else 0,
        comments_count=lzrcnt.comments_count if lzrcnt else 0,
        favourite_beatmapset_count=lzrcnt.favourite_beatmapset_count if lzrcnt else 0,
        follower_count=lzrcnt.follower_count if lzrcnt else 0,
        graveyard_beatmapset_count=lzrcnt.graveyard_beatmapset_count if lzrcnt else 0,
        guest_beatmapset_count=lzrcnt.guest_beatmapset_count if lzrcnt else 0,
        loved_beatmapset_count=lzrcnt.loved_beatmapset_count if lzrcnt else 0,
        mapping_follower_count=lzrcnt.mapping_follower_count if lzrcnt else 0,
        nominated_beatmapset_count=lzrcnt.nominated_beatmapset_count if lzrcnt else 0,
        pending_beatmapset_count=lzrcnt.pending_beatmapset_count if lzrcnt else 0,
        ranked_beatmapset_count=lzrcnt.ranked_beatmapset_count if lzrcnt else 0,
        ranked_and_approved_beatmapset_count=lzrcnt.ranked_and_approved_beatmapset_count if lzrcnt else 0,
        unranked_beatmapset_count=lzrcnt.unranked_beatmapset_count if lzrcnt else 0,
        scores_best_count=lzrcnt.scores_best_count if lzrcnt else 0,
        scores_first_count=lzrcnt.scores_first_count if lzrcnt else 0,
        scores_pinned_count=lzrcnt.scores_pinned_count,
        scores_recent_count=lzrcnt.scores_recent_count if lzrcnt else 0,
        account_history=[], #TODO: 获取用户历史账户信息
        active_tournament_banner=len(active_tournament_banners),
        active_tournament_banners=active_tournament_banners,
        badges=badges,
        current_season_stats=None,
        daily_challenge_user_stats=None,
        groups=[],
<<<<<<< HEAD
        monthly_playcounts=[],
        # page=Page(html=db_user.page_html, raw=db_user.page_raw),
        page=Page(),  # Provide a default Page object
        previous_usernames=[],
=======
        monthly_playcounts=monthly_playcounts,
        page=Page(html=profile.page_html, raw=profile.page_raw) if profile.page_html or profile.page_raw else Page(),
        previous_usernames=previous_usernames,
>>>>>>> 1d738bc0
        rank_highest=rank_highest,
        rank_history=rank_history,
        rankHistory=rank_history,
        replays_watched_counts=replays_watched_counts,
        team=team,
        user_achievements=user_achievements,
    )

    return user


def get_country_name(country_code: str) -> str:
    """根据国家代码获取国家名称"""
    country_names = {
        "CN": "China",
        "JP": "Japan",
        "US": "United States",
        "GB": "United Kingdom",
        "DE": "Germany",
        "FR": "France",
        "KR": "South Korea",
        "CA": "Canada",
        "AU": "Australia",
        "BR": "Brazil",
        # 可以添加更多国家
    }
    return country_names.get(country_code, "Unknown")


def create_default_profile(db_user: DBUser):
    """创建默认的用户资料"""
<<<<<<< HEAD

=======
    # 完善 MockProfile 类定义
>>>>>>> 1d738bc0
    class MockProfile:
        def __init__(self):
            self.is_active = True
            self.is_bot = False
            self.is_deleted = False
            self.is_online = True
            self.is_supporter = False
            self.is_restricted = False
            self.session_verified = False
            self.has_supported = False
            self.pm_friends_only = False
            self.default_group = "default"
            self.last_visit = None
            self.join_date = db_user.join_date if db_user else datetime.utcnow()
            self.profile_colour = None
            self.profile_hue = None
            self.avatar_url = None
            self.cover_url = None
            self.discord = None
            self.twitter = None
            self.website = None
            self.title = None
            self.title_url = None
            self.interests = None
            self.location = None
            self.occupation = None
            self.playmode = "osu"
            self.support_level = 0
            self.max_blocks = 100
            self.max_friends = 500
            self.post_count = 0
            # 添加profile_order字段
            self.profile_order = MockLazerUserProfileSections.get_sorted_sections()
            self.page_html = None
            self.page_raw = None
<<<<<<< HEAD
=======
            # 在MockProfile类中添加active_tournament_banners字段
            self.active_tournament_banners = MockLazerTournamentBanner.create_default_banners()
            self.active_tournament_banners = []  # 默认空列表

>>>>>>> 1d738bc0

    return MockProfile()


def create_default_lazer_statistics(mode: str):
    """创建默认的 Lazer 统计信息"""

    class MockLazerStatistics:
        def __init__(self, mode: str):
            self.mode = mode
            self.count_100 = 0
            self.count_300 = 0
            self.count_50 = 0
            self.count_miss = 0
            self.level_current = 1
            self.level_progress = 0
            self.global_rank = None
            self.global_rank_exp = None
            self.pp = 0.0
            self.pp_exp = 0.0
            self.ranked_score = 0
            self.hit_accuracy = 0.0
            self.total_score = 0
            self.total_hits = 0
            self.maximum_combo = 0
            self.play_count = 0
            self.play_time = 0
            self.replays_watched_by_others = 0
            self.is_ranked = False
            self.grade_ss = 0
            self.grade_ssh = 0
            self.grade_s = 0
            self.grade_sh = 0
            self.grade_a = 0
            self.country_rank = None
            self.rank_highest = None
            self.rank_highest_updated_at = None

    return MockLazerStatistics(mode)


def create_default_country(country_code: str):
    """创建默认的国家信息"""

    class MockCountry:
        def __init__(self, code: str):
            self.code = code
            self.name = get_country_name(code)

    return MockCountry(country_code)


def create_default_kudosu():
    """创建默认的 Kudosu 信息"""

    class MockKudosu:
        def __init__(self):
            self.available = 0
            self.total = 0

    return MockKudosu()


def create_default_counts():
    """创建默认的计数信息"""

    class MockCounts:
        def __init__(self):
            self.recent_scores_count = None
            self.beatmap_playcounts_count = 0
            self.scores_first_count = 0
            self.scores_pinned_count = 0
            self.comments_count = 0
            self.favourite_beatmapset_count = 0
            self.follower_count = 0
            self.graveyard_beatmapset_count = 0
            self.guest_beatmapset_count = 0
            self.loved_beatmapset_count = 0
            self.mapping_follower_count = 0
            self.nominated_beatmapset_count = 0
            self.pending_beatmapset_count = 0
            self.ranked_beatmapset_count = 0
            self.ranked_and_approved_beatmapset_count = 0
            self.unranked_beatmapset_count = 0
            self.scores_best_count = 0
            self.scores_first_count = 0
            self.scores_pinned_count = 0
            self.scores_recent_count = 0
<<<<<<< HEAD

    return MockCounts()
=======
    return MockCounts()


class MockLazerUserProfileSections:
    def __init__(self, section_name: str, display_order: int = 0):
        self.section_name = section_name
        self.display_order = display_order

    @staticmethod
    def create_default_sections():
        """创建默认的用户资料板块配置"""
        return [
            MockLazerUserProfileSections("me", 1),
            MockLazerUserProfileSections("recent_activity", 2),
            MockLazerUserProfileSections("top_ranks", 3),
            MockLazerUserProfileSections("medals", 4),
            MockLazerUserProfileSections("historical", 5),
            MockLazerUserProfileSections("beatmaps", 6),
            MockLazerUserProfileSections("kudosu", 7)
        ]

    @staticmethod
    def get_sorted_sections(sections=None):
        """
        对profile_order列表进行排序
        display_order = 0 的记录排在最后
        """
        if sections is None:
            sections = MockLazerUserProfileSections.create_default_sections()
            
        return sorted(
            sections,
            key=lambda x: (x.display_order == 0, x.display_order)
        )


class MockLazerTournamentBanner:
    def __init__(self, tournament_id: int, image_url: str, is_active: bool = True):
        self.tournament_id = tournament_id
        self.image_url = image_url
        self.is_active = is_active

    @staticmethod
    def create_default_banners():
        """创建默认的锦标赛横幅配置"""
        return [
            MockLazerTournamentBanner(1, "https://example.com/banner1.jpg", True),
            MockLazerTournamentBanner(2, "https://example.com/banner2.jpg", False)
        ]
>>>>>>> 1d738bc0
<|MERGE_RESOLUTION|>--- conflicted
+++ resolved
@@ -1,4 +1,3 @@
-<<<<<<< HEAD
 from __future__ import annotations
 
 from datetime import datetime
@@ -8,12 +7,10 @@
     Country,
     Cover,
     DailyChallengeStats,
-    GameMode,
     GradeCounts,
     Kudosu,
     Level,
     Page,
-    PlayStyle,
     RankHighest,
     RankHistory,
     Statistics,
@@ -22,11 +19,6 @@
     UserAchievement,
 )
 
-=======
-from datetime import datetime, UTC
-from app.models import User, Statistics, Level, GradeCounts, Country, Cover, Kudosu, GameMode, PlayStyle, Team, UserAchievement, RankHistory, DailyChallengeStats, RankHighest, Page
-from app.database import User as DBUser, LazerUserProfile, LazerUserStatistics, LazerUserCountry, LazerUserKudosu, LazerUserCounts, LazerUserAchievement
->>>>>>> 1d738bc0
 from sqlalchemy.orm import Session
 
 
@@ -47,16 +39,13 @@
         # 如果没有 lazer 资料，使用默认值
         profile = create_default_profile(db_user)
 
-<<<<<<< HEAD
-=======
     # 获取 Lazer 用户计数
 
-    lzrcnt=db_user.lazer_statistics
+    lzrcnt = db_user.lazer_statistics
     if not lzrcnt:
         # 如果没有 lazer 计数，使用默认值
         lzrcnt = create_default_counts()
 
->>>>>>> 1d738bc0
     # 获取指定模式的统计信息
     user_stats = None
     for stat in db_user.lazer_statistics:
@@ -69,16 +58,9 @@
         user_stats = create_default_lazer_statistics(ruleset)
 
     # 获取国家信息
-    country_code = db_user.country_code if db_user.country_code else 'XX'
-    
-    country = Country(
-<<<<<<< HEAD
-        code=user_country_code, name=get_country_name(user_country_code)
-=======
-        code=country_code,
-        name=get_country_name(country_code)
->>>>>>> 1d738bc0
-    )
+    country_code = db_user.country_code if db_user.country_code else "XX"
+
+    country = Country(code=country_code, name=get_country_name(country_code))
 
     # 获取 Kudosu 信息
     kudosu = Kudosu(available=0, total=0)
@@ -226,15 +208,9 @@
 
     # 创建用户对象
     # 从db_user获取基本字段值
-<<<<<<< HEAD
     user_id = getattr(db_user, "id")
     user_name = getattr(db_user, "name")
     user_country = getattr(db_user, "country")
-=======
-    user_id = getattr(db_user, 'id')
-    user_name = getattr(db_user, 'name')
-    user_country = getattr(db_user, 'country')
->>>>>>> 1d738bc0
 
     # 获取用户头像URL
     avatar_url = None
@@ -279,61 +255,91 @@
         avatar_url = "https://a.gu-osu.gmoe.cc/api/users/avatar/1"
 
     # 处理 profile_order 列表排序
-    profile_order = []
+    profile_order = [
+        "me",
+        "recent_activity",
+        "top_ranks",
+        "medals",
+        "historical",
+        "beatmaps",
+        "kudosu",
+    ]
     if profile and profile.profile_order:
-        profile_order = sorted(
-            profile.profile_order,
-            key=lambda x: (x.display_order == 0, x.display_order)
-        )
+        profile_order = profile.profile_order
 
     # 在convert_db_user_to_api_user函数中添加active_tournament_banners处理
     active_tournament_banners = []
-    if hasattr(db_user, 'lazer_tournament_banners') and db_user.lazer_tournament_banners:
+    if (
+        hasattr(db_user, "lazer_tournament_banners")
+        and db_user.lazer_tournament_banners
+    ):
         for banner in db_user.lazer_tournament_banners:
-            active_tournament_banners.append({
-                "tournament_id": banner.tournament_id,
-                "image_url": banner.image_url,
-                "is_active": banner.is_active
-            })
+            active_tournament_banners.append(
+                {
+                    "tournament_id": banner.tournament_id,
+                    "image_url": banner.image_url,
+                    "is_active": banner.is_active,
+                }
+            )
 
     # 在convert_db_user_to_api_user函数中添加badges处理
     badges = []
-    if hasattr(db_user, 'lazer_badges') and db_user.lazer_badges:
+    if hasattr(db_user, "lazer_badges") and db_user.lazer_badges:
         for badge in db_user.lazer_badges:
-            badges.append({
-                "badge_id": badge.badge_id,
-                "awarded_at": badge.awarded_at,
-                "description": badge.description,
-                "image_url": badge.image_url,
-                "url": badge.url
-            })
+            badges.append(
+                {
+                    "badge_id": badge.badge_id,
+                    "awarded_at": badge.awarded_at,
+                    "description": badge.description,
+                    "image_url": badge.image_url,
+                    "url": badge.url,
+                }
+            )
 
     # 在convert_db_user_to_api_user函数中添加monthly_playcounts处理
     monthly_playcounts = []
-    if hasattr(db_user, 'lazer_monthly_playcounts') and db_user.lazer_monthly_playcounts:
+    if (
+        hasattr(db_user, "lazer_monthly_playcounts")
+        and db_user.lazer_monthly_playcounts
+    ):
         for playcount in db_user.lazer_monthly_playcounts:
-            monthly_playcounts.append({
-                "start_date": playcount.start_date.isoformat() if playcount.start_date else None,
-                "play_count": playcount.play_count
-            })
+            monthly_playcounts.append(
+                {
+                    "start_date": playcount.start_date.isoformat()
+                    if playcount.start_date
+                    else None,
+                    "play_count": playcount.play_count,
+                }
+            )
 
     # 在convert_db_user_to_api_user函数中添加previous_usernames处理
     previous_usernames = []
-    if hasattr(db_user, 'lazer_previous_usernames') and db_user.lazer_previous_usernames:
+    if (
+        hasattr(db_user, "lazer_previous_usernames")
+        and db_user.lazer_previous_usernames
+    ):
         for username in db_user.lazer_previous_usernames:
-            previous_usernames.append({
-                "username": username.username,
-                "changed_at": username.changed_at.isoformat() if username.changed_at else None
-            })
+            previous_usernames.append(
+                {
+                    "username": username.username,
+                    "changed_at": username.changed_at.isoformat()
+                    if username.changed_at
+                    else None,
+                }
+            )
 
     # 在convert_db_user_to_api_user函数中添加replays_watched_counts处理
     replays_watched_counts = []
-    if hasattr(db_user, 'lazer_replays_watched') and db_user.lazer_replays_watched:
+    if hasattr(db_user, "lazer_replays_watched") and db_user.lazer_replays_watched:
         for replay in db_user.lazer_replays_watched:
-            replays_watched_counts.append({
-                "start_date": replay.start_date.isoformat() if replay.start_date else None,
-                "count": replay.count
-            })
+            replays_watched_counts.append(
+                {
+                    "start_date": replay.start_date.isoformat()
+                    if replay.start_date
+                    else None,
+                    "count": replay.count,
+                }
+            )
 
     # 创建用户对象
     user = User(
@@ -351,35 +357,14 @@
         last_visit=db_user.last_visit if db_user.last_visit else None,
         pm_friends_only=profile.pm_friends_only if profile else False,
         profile_colour=profile.profile_colour if profile else None,
-        cover_url=profile.cover_url if profile and profile.cover_url else "https://assets.ppy.sh/user-profile-covers/default.jpeg",
+        cover_url=profile.cover_url
+        if profile and profile.cover_url
+        else "https://assets.ppy.sh/user-profile-covers/default.jpeg",
         discord=profile.discord if profile else None,
         has_supported=profile.has_supported if profile else False,
         interests=profile.interests if profile else None,
-        join_date=profile.join_date if profile else None,
+        join_date=profile.join_date,
         location=profile.location if profile else None,
-<<<<<<< HEAD
-        max_blocks=profile.max_blocks if profile else 100,
-        max_friends=profile.max_friends if profile else 500,
-        occupation=None,  # 职业字段，默认为 None #待修改
-        # playmode=GameMode(db_user.playmode),
-        playmode=GameMode("osu"),  # 待修改
-        playstyle=[PlayStyle.MOUSE, PlayStyle.KEYBOARD, PlayStyle.TABLET],  # 待修改
-        post_count=0,
-        profile_hue=None,
-        profile_order=[
-            "me",
-            "recent_activity",
-            "top_ranks",
-            "medals",
-            "historical",
-            "beatmaps",
-            "kudosu",
-        ],
-        title=None,
-        title_url=None,
-        twitter=None,
-        website="https://gmoe.cc",
-=======
         max_blocks=profile.max_blocks if profile and profile.max_blocks else 100,
         max_friends=profile.max_friends if profile and profile.max_friends else 500,
         post_count=profile.post_count if profile and profile.post_count else 0,
@@ -389,7 +374,6 @@
         title_url=profile.title_url if profile else None,
         twitter=profile.twitter if profile else None,
         website=profile.website if profile else None,
->>>>>>> 1d738bc0
         session_verified=True,
         support_level=profile.support_level if profile else 0,
         country=country,
@@ -408,29 +392,26 @@
         nominated_beatmapset_count=lzrcnt.nominated_beatmapset_count if lzrcnt else 0,
         pending_beatmapset_count=lzrcnt.pending_beatmapset_count if lzrcnt else 0,
         ranked_beatmapset_count=lzrcnt.ranked_beatmapset_count if lzrcnt else 0,
-        ranked_and_approved_beatmapset_count=lzrcnt.ranked_and_approved_beatmapset_count if lzrcnt else 0,
+        ranked_and_approved_beatmapset_count=lzrcnt.ranked_and_approved_beatmapset_count
+        if lzrcnt
+        else 0,
         unranked_beatmapset_count=lzrcnt.unranked_beatmapset_count if lzrcnt else 0,
         scores_best_count=lzrcnt.scores_best_count if lzrcnt else 0,
         scores_first_count=lzrcnt.scores_first_count if lzrcnt else 0,
         scores_pinned_count=lzrcnt.scores_pinned_count,
         scores_recent_count=lzrcnt.scores_recent_count if lzrcnt else 0,
-        account_history=[], #TODO: 获取用户历史账户信息
-        active_tournament_banner=len(active_tournament_banners),
+        account_history=[],  # TODO: 获取用户历史账户信息
+        # active_tournament_banner=len(active_tournament_banners),
         active_tournament_banners=active_tournament_banners,
         badges=badges,
         current_season_stats=None,
         daily_challenge_user_stats=None,
         groups=[],
-<<<<<<< HEAD
-        monthly_playcounts=[],
-        # page=Page(html=db_user.page_html, raw=db_user.page_raw),
-        page=Page(),  # Provide a default Page object
-        previous_usernames=[],
-=======
         monthly_playcounts=monthly_playcounts,
-        page=Page(html=profile.page_html, raw=profile.page_raw) if profile.page_html or profile.page_raw else Page(),
+        page=Page(html=profile.page_html, raw=profile.page_raw)
+        if profile.page_html or profile.page_raw
+        else Page(),
         previous_usernames=previous_usernames,
->>>>>>> 1d738bc0
         rank_highest=rank_highest,
         rank_history=rank_history,
         rankHistory=rank_history,
@@ -462,11 +443,8 @@
 
 def create_default_profile(db_user: DBUser):
     """创建默认的用户资料"""
-<<<<<<< HEAD
-
-=======
+
     # 完善 MockProfile 类定义
->>>>>>> 1d738bc0
     class MockProfile:
         def __init__(self):
             self.is_active = True
@@ -499,16 +477,22 @@
             self.max_friends = 500
             self.post_count = 0
             # 添加profile_order字段
-            self.profile_order = MockLazerUserProfileSections.get_sorted_sections()
-            self.page_html = None
-            self.page_raw = None
-<<<<<<< HEAD
-=======
+            self.profile_order = [
+                "me",
+                "recent_activity",
+                "top_ranks",
+                "medals",
+                "historical",
+                "beatmaps",
+                "kudosu",
+            ]
+            self.page_html = ""
+            self.page_raw = ""
             # 在MockProfile类中添加active_tournament_banners字段
-            self.active_tournament_banners = MockLazerTournamentBanner.create_default_banners()
+            self.active_tournament_banners = (
+                MockLazerTournamentBanner.create_default_banners()
+            )
             self.active_tournament_banners = []  # 默认空列表
-
->>>>>>> 1d738bc0
 
     return MockProfile()
 
@@ -597,44 +581,8 @@
             self.scores_first_count = 0
             self.scores_pinned_count = 0
             self.scores_recent_count = 0
-<<<<<<< HEAD
 
     return MockCounts()
-=======
-    return MockCounts()
-
-
-class MockLazerUserProfileSections:
-    def __init__(self, section_name: str, display_order: int = 0):
-        self.section_name = section_name
-        self.display_order = display_order
-
-    @staticmethod
-    def create_default_sections():
-        """创建默认的用户资料板块配置"""
-        return [
-            MockLazerUserProfileSections("me", 1),
-            MockLazerUserProfileSections("recent_activity", 2),
-            MockLazerUserProfileSections("top_ranks", 3),
-            MockLazerUserProfileSections("medals", 4),
-            MockLazerUserProfileSections("historical", 5),
-            MockLazerUserProfileSections("beatmaps", 6),
-            MockLazerUserProfileSections("kudosu", 7)
-        ]
-
-    @staticmethod
-    def get_sorted_sections(sections=None):
-        """
-        对profile_order列表进行排序
-        display_order = 0 的记录排在最后
-        """
-        if sections is None:
-            sections = MockLazerUserProfileSections.create_default_sections()
-            
-        return sorted(
-            sections,
-            key=lambda x: (x.display_order == 0, x.display_order)
-        )
 
 
 class MockLazerTournamentBanner:
@@ -648,6 +596,5 @@
         """创建默认的锦标赛横幅配置"""
         return [
             MockLazerTournamentBanner(1, "https://example.com/banner1.jpg", True),
-            MockLazerTournamentBanner(2, "https://example.com/banner2.jpg", False)
-        ]
->>>>>>> 1d738bc0
+            MockLazerTournamentBanner(2, "https://example.com/banner2.jpg", False),
+        ]