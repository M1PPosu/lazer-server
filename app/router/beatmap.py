--- conflicted
+++ resolved
@@ -5,16 +5,7 @@
 import json
 
 from app.calculator import calculate_beatmap_attribute
-<<<<<<< HEAD
-from app.database import (
-    Beatmap,
-    BeatmapResp,
-    User as DBUser,
-)
-from app.database.beatmapset import Beatmapset
-=======
 from app.database import Beatmap, BeatmapResp, User
->>>>>>> 74e4b1cb
 from app.dependencies.database import get_db, get_redis
 from app.dependencies.fetcher import get_fetcher
 from app.dependencies.user import get_current_user
@@ -42,7 +33,7 @@
     id: int | None = Query(default=None, alias="id"),
     md5: str | None = Query(default=None, alias="checksum"),
     filename: str | None = Query(default=None, alias="filename"),
-    current_user: DBUser = Depends(get_current_user),
+    current_user: User = Depends(get_current_user),
     db: AsyncSession = Depends(get_db),
     fetcher: Fetcher = Depends(get_fetcher),
 ):
@@ -65,7 +56,7 @@
 @router.get("/beatmaps/{bid}", tags=["beatmap"], response_model=BeatmapResp)
 async def get_beatmap(
     bid: int,
-    current_user: DBUser = Depends(get_current_user),
+    current_user: User = Depends(get_current_user),
     db: AsyncSession = Depends(get_db),
     fetcher: Fetcher = Depends(get_fetcher),
 ):
@@ -84,7 +75,7 @@
 @router.get("/beatmaps/", tags=["beatmap"], response_model=BatchGetResp)
 async def batch_get_beatmaps(
     b_ids: list[int] = Query(alias="id", default_factory=list),
-    current_user: DBUser = Depends(get_current_user),
+    current_user: User = Depends(get_current_user),
     db: AsyncSession = Depends(get_db),
 ):
     if not b_ids:
@@ -114,7 +105,7 @@
 )
 async def get_beatmap_attributes(
     beatmap: int,
-    current_user: DBUser = Depends(get_current_user),
+    current_user: User = Depends(get_current_user),
     mods: list[str] = Query(default_factory=list),
     ruleset: GameMode | None = Query(default=None),
     ruleset_id: int | None = Query(default=None),
