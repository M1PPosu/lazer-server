from __future__ import annotations

from app.database.room import RoomIndex
from app.dependencies.database import get_db, get_redis
from app.dependencies.fetcher import get_fetcher
from app.fetcher import Fetcher
from app.models.room import MultiplayerRoom, MultiplayerRoomState, Room

<<<<<<< HEAD
from api_router import router
from fastapi import Depends, HTTPException, Query
=======
from fastapi import Depends, Query
from redis.asyncio import Redis
>>>>>>> 74e4b1cb
from sqlmodel import select
from sqlmodel.ext.asyncio.session import AsyncSession


@router.get("/rooms", tags=["rooms"], response_model=list[Room])
async def get_all_rooms(
    mode: str | None = Query(None),  # TODO: 对房间根据状态进行筛选
    status: str | None = Query(None),
    category: str | None = Query(
        None
    ),  # TODO: 对房间根据分类进行筛选（真的有人用这功能吗）
    db: AsyncSession = Depends(get_db),
    fetcher: Fetcher = Depends(get_fetcher),
):
    all_roomID = (await db.exec(select(RoomIndex))).all()
    redis = get_redis()
    if redis is not None:
        resp: list[Room] = []
        for id in all_roomID:
            dumped_room = redis.get(str(id))
            validated_room = MultiplayerRoom.model_validate_json(str(dumped_room))
            flag: bool = False
            if status is not None:
                if (
                    validated_room.State == MultiplayerRoomState.OPEN
                    and status == "idle"
                ):
                    flag = True
                elif validated_room != MultiplayerRoomState.CLOSED:
                    flag = True
                if flag:
                    resp.append(
                        await Room.from_mpRoom(
                            MultiplayerRoom.model_validate_json(str(dumped_room)),
                            db,
                            fetcher,
                        )
                    )
        return resp
    else:
        raise HTTPException(status_code=500, detail="Redis Error")


@router.get("/rooms/{room}", tags=["room"], response_model=Room)
async def get_room(
    room: int,
    db: AsyncSession = Depends(get_db),
    fetcher: Fetcher = Depends(get_fetcher),
):
    redis = get_redis()
    if redis:
        dumped_room = str(redis.get(str(room)))
        if dumped_room is not None:
            resp = await Room.from_mpRoom(
                MultiplayerRoom.model_validate_json(str(dumped_room)), db, fetcher
            )
            return resp
        else:
            raise HTTPException(status_code=404, detail="Room Not Found")
    else:
        raise HTTPException(status_code=500, detail="Redis error")


class APICreatedRoom(Room):
    error: str | None


@router.post("/rooms", tags=["beatmap"], response_model=APICreatedRoom)
async def create_room(
    room: Room,
    db: AsyncSession = Depends(get_db),
<<<<<<< HEAD
    fetcher: Fetcher = Depends(get_fetcher),
):
    redis = get_redis()
    if redis:
        room_index = RoomIndex()
        db.add(room_index)
        await db.commit()
        await db.refresh(room_index)
        server_room = await MultiplayerRoom.from_apiRoom(room, db, fetcher)
        redis.set(str(room_index.id), server_room.model_dump_json())
        room.room_id = room_index.id
        return APICreatedRoom(**room.model_dump(), error=None)
    else:
        raise HTTPException(status_code=500, detail="redis error")


@router.delete("/rooms/{room}", tags=["room"])
async def remove_room(room: int, db: AsyncSession = Depends(get_db)):
    redis = get_redis()
    if redis:
        redis.delete(str(room))
    room_index = await db.get(RoomIndex, room)
    if room_index:
        await db.delete(room_index)
        await db.commit()
=======
    redis: Redis = Depends(get_redis),
):
    all_room_ids = (await db.exec(select(RoomIndex).where(True))).all()
    roomsList: list[Room] = []
    for room_index in all_room_ids:
        dumped_room = await redis.get(str(room_index.id))
        if dumped_room:
            actual_room = Room.model_validate_json(str(dumped_room))
            if actual_room.status == status and actual_room.category == category:
                roomsList.append(actual_room)
    return roomsList
>>>>>>> 74e4b1cb
<|MERGE_RESOLUTION|>--- conflicted
+++ resolved
@@ -6,13 +6,10 @@
 from app.fetcher import Fetcher
 from app.models.room import MultiplayerRoom, MultiplayerRoomState, Room
 
-<<<<<<< HEAD
-from api_router import router
+from .api_router import router
+
 from fastapi import Depends, HTTPException, Query
-=======
-from fastapi import Depends, Query
 from redis.asyncio import Redis
->>>>>>> 74e4b1cb
 from sqlmodel import select
 from sqlmodel.ext.asyncio.session import AsyncSession
 
@@ -26,6 +23,7 @@
     ),  # TODO: 对房间根据分类进行筛选（真的有人用这功能吗）
     db: AsyncSession = Depends(get_db),
     fetcher: Fetcher = Depends(get_fetcher),
+    redis: Redis = Depends(get_redis),
 ):
     all_roomID = (await db.exec(select(RoomIndex))).all()
     redis = get_redis()
@@ -84,7 +82,6 @@
 async def create_room(
     room: Room,
     db: AsyncSession = Depends(get_db),
-<<<<<<< HEAD
     fetcher: Fetcher = Depends(get_fetcher),
 ):
     redis = get_redis()
@@ -109,17 +106,4 @@
     room_index = await db.get(RoomIndex, room)
     if room_index:
         await db.delete(room_index)
-        await db.commit()
-=======
-    redis: Redis = Depends(get_redis),
-):
-    all_room_ids = (await db.exec(select(RoomIndex).where(True))).all()
-    roomsList: list[Room] = []
-    for room_index in all_room_ids:
-        dumped_room = await redis.get(str(room_index.id))
-        if dumped_room:
-            actual_room = Room.model_validate_json(str(dumped_room))
-            if actual_room.status == status and actual_room.category == category:
-                roomsList.append(actual_room)
-    return roomsList
->>>>>>> 74e4b1cb
+        await db.commit()