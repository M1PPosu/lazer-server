from __future__ import annotations

from datetime import datetime
from enum import Enum
from typing import TYPE_CHECKING

from .score import GameMode

from pydantic import BaseModel

if TYPE_CHECKING:
    from app.database import LazerUserAchievement, Team


class PlayStyle(str, Enum):
    MOUSE = "mouse"
    KEYBOARD = "keyboard"
    TABLET = "tablet"
    TOUCH = "touch"


class Country(BaseModel):
    code: str
    name: str


class Cover(BaseModel):
    custom_url: str | None = None
    url: str
    id: int | None = None


class Level(BaseModel):
    current: int
    progress: int


class GradeCounts(BaseModel):
    ss: int = 0
    ssh: int = 0
    s: int = 0
    sh: int = 0
    a: int = 0


class Statistics(BaseModel):
    count_100: int = 0
    count_300: int = 0
    count_50: int = 0
    count_miss: int = 0
    level: Level
    global_rank: int | None = None
    global_rank_exp: int | None = None
    pp: float = 0.0
    pp_exp: float = 0.0
    ranked_score: int = 0
    hit_accuracy: float = 0.0
    play_count: int = 0
    play_time: int = 0
    total_score: int = 0
    total_hits: int = 0
    maximum_combo: int = 0
    replays_watched_by_others: int = 0
    is_ranked: bool = False
    grade_counts: GradeCounts
    country_rank: int | None = None
    rank: dict | None = None


class Kudosu(BaseModel):
    available: int = 0
    total: int = 0


class MonthlyPlaycount(BaseModel):
    start_date: str
    count: int


class UserAchievement(BaseModel):
    achieved_at: datetime
    achievement_id: int

    # 添加数据库模型转换方法
    def to_db_model(self, user_id: int) -> "LazerUserAchievement":
        from app.database import (
            LazerUserAchievement,
        )

        return LazerUserAchievement(
            user_id=user_id,
            achievement_id=self.achievement_id,
            achieved_at=self.achieved_at,
        )


class RankHighest(BaseModel):
    rank: int
    updated_at: datetime


class RankHistory(BaseModel):
    mode: str
    data: list[int]


class DailyChallengeStats(BaseModel):
    daily_streak_best: int = 0
    daily_streak_current: int = 0
    last_update: datetime | None = None
    last_weekly_streak: datetime | None = None
    playcount: int = 0
    top_10p_placements: int = 0
    top_50p_placements: int = 0
    user_id: int
    weekly_streak_best: int = 0
    weekly_streak_current: int = 0


class Page(BaseModel):
    html: str = ""
    raw: str = ""


class User(BaseModel):
    # 基本信息
    id: int
    username: str
    avatar_url: str
    country_code: str
    default_group: str = "default"
    is_active: bool = True
    is_bot: bool = False
    is_deleted: bool = False
    is_online: bool = True
    is_supporter: bool = False
    is_restricted: bool = False
    last_visit: datetime | None = None
    pm_friends_only: bool = False
    profile_colour: str | None = None

    # 个人资料
    cover_url: str | None = None
    discord: str | None = None
    has_supported: bool = False
    interests: str | None = None
    join_date: datetime
    location: str | None = None
    max_blocks: int = 100
    max_friends: int = 500
    occupation: str | None = None
    playmode: GameMode = GameMode.OSU
    playstyle: list[PlayStyle] = []
    post_count: int = 0
    profile_hue: int | None = None
    profile_order: list[str] = [
        "me",
        "recent_activity",
        "top_ranks",
        "medals",
        "historical",
        "beatmaps",
        "kudosu",
    ]
    title: str | None = None
    title_url: str | None = None
    twitter: str | None = None
    website: str | None = None
    session_verified: bool = False
    support_level: int = 0

    # 关联对象
    country: Country
    cover: Cover
    kudosu: Kudosu
    statistics: Statistics
    statistics_rulesets: dict[str, Statistics]

    # 计数信息
    beatmap_playcounts_count: int = 0
    comments_count: int = 0
    favourite_beatmapset_count: int = 0
    follower_count: int = 0
    graveyard_beatmapset_count: int = 0
    guest_beatmapset_count: int = 0
    loved_beatmapset_count: int = 0
    mapping_follower_count: int = 0
    nominated_beatmapset_count: int = 0
    pending_beatmapset_count: int = 0
    ranked_beatmapset_count: int = 0
    ranked_and_approved_beatmapset_count: int = 0
    unranked_beatmapset_count: int = 0
    scores_best_count: int = 0
    scores_first_count: int = 0
    scores_pinned_count: int = 0
    scores_recent_count: int = 0

    # 历史数据
    account_history: list[dict] = []
    active_tournament_banner: dict | None = None
    active_tournament_banners: list[dict] = []
    badges: list[dict] = []
    current_season_stats: dict | None = None
    daily_challenge_user_stats: DailyChallengeStats | None = None
    groups: list[dict] = []
    monthly_playcounts: list[MonthlyPlaycount] = []
    page: Page = Page()
    previous_usernames: list[str] = []
    rank_highest: RankHighest | None = None
    rank_history: RankHistory | None = None
    rankHistory: RankHistory | None = None  # 兼容性别名
    replays_watched_counts: list[dict] = []
<<<<<<< HEAD
    team: Team | None = None
    user_achievements: list[UserAchievement] = []


class APIUser(BaseModel):
    id: int
=======
    team: "Team | None" = None
    user_achievements: list[UserAchievement] = []
>>>>>>> 4a5a1c86
<|MERGE_RESOLUTION|>--- conflicted
+++ resolved
@@ -210,14 +210,9 @@
     rank_history: RankHistory | None = None
     rankHistory: RankHistory | None = None  # 兼容性别名
     replays_watched_counts: list[dict] = []
-<<<<<<< HEAD
-    team: Team | None = None
-    user_achievements: list[UserAchievement] = []
-
-
-class APIUser(BaseModel):
-    id: int
-=======
     team: "Team | None" = None
     user_achievements: list[UserAchievement] = []
->>>>>>> 4a5a1c86
+
+
+class APIUser(BaseModel):
+    id: int