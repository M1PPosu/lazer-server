--- conflicted
+++ resolved
@@ -85,104 +85,4 @@
 
 class Page(BaseModel):
     html: str = ""
-<<<<<<< HEAD
-    raw: str = ""
-
-
-class User(BaseModel):
-    # 基本信息
-    id: int
-    username: str
-    avatar_url: str
-    country_code: str
-    default_group: str = "default"
-    is_active: bool = True
-    is_bot: bool = False
-    is_deleted: bool = False
-    is_online: bool = True
-    is_supporter: bool = False
-    is_restricted: bool = False
-    last_visit: datetime | None = None
-    pm_friends_only: bool = False
-    profile_colour: str | None = None
-
-    # 个人资料
-    cover_url: str | None = None
-    discord: str | None = None
-    has_supported: bool = False
-    interests: str | None = None
-    join_date: datetime
-    location: str | None = None
-    max_blocks: int = 100
-    max_friends: int = 500
-    occupation: str | None = None
-    playmode: GameMode = GameMode.OSU
-    playstyle: list[PlayStyle] = []
-    post_count: int = 0
-    profile_hue: int | None = None
-    profile_order: list[str] = [
-        "me",
-        "recent_activity",
-        "top_ranks",
-        "medals",
-        "historical",
-        "beatmaps",
-        "kudosu",
-    ]
-    title: str | None = None
-    title_url: str | None = None
-    twitter: str | None = None
-    website: str | None = None
-    session_verified: bool = False
-    support_level: int = 0
-
-    # 关联对象
-    country: Country
-    cover: Cover
-    kudosu: Kudosu
-    statistics: Statistics
-    statistics_rulesets: dict[str, Statistics]
-
-    # 计数信息
-    beatmap_playcounts_count: int = 0
-    comments_count: int = 0
-    favourite_beatmapset_count: int = 0
-    follower_count: int = 0
-    graveyard_beatmapset_count: int = 0
-    guest_beatmapset_count: int = 0
-    loved_beatmapset_count: int = 0
-    mapping_follower_count: int = 0
-    nominated_beatmapset_count: int = 0
-    pending_beatmapset_count: int = 0
-    ranked_beatmapset_count: int = 0
-    ranked_and_approved_beatmapset_count: int = 0
-    unranked_beatmapset_count: int = 0
-    scores_best_count: int = 0
-    scores_first_count: int = 0
-    scores_pinned_count: int = 0
-    scores_recent_count: int = 0
-
-    # 历史数据
-    account_history: list[dict] = []
-    active_tournament_banner: dict | None = None
-    active_tournament_banners: list[dict] = []
-    badges: list[dict] = []
-    current_season_stats: dict | None = None
-    daily_challenge_user_stats: DailyChallengeStats | None = None
-    groups: list[dict] = []
-    monthly_playcounts: list[MonthlyPlaycount] = []
-    page: Page = Page()
-    previous_usernames: list[str] = []
-    rank_highest: RankHighest | None = None
-    rank_history: RankHistory | None = None
-    rankHistory: RankHistory | None = None  # 兼容性别名
-    replays_watched_counts: list[dict] = []
-    team: "Team | None" = None
-    user_achievements: list[UserAchievement] = []
-
-
-class APIUser(BaseModel):
-    id: int
-=======
-    raw: str = ""
->>>>>>> fb0bba1a
+    raw: str = ""