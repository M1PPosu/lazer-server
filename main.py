--- conflicted
+++ resolved
@@ -4,19 +4,11 @@
 from datetime import datetime
 
 from app.config import settings
-<<<<<<< HEAD
-from app.database import Team  # noqa: F401
-from app.dependencies.database import create_tables, engine
-=======
 from app.dependencies.database import create_tables, engine, redis_client
->>>>>>> 74e4b1cb
 from app.dependencies.fetcher import get_fetcher
-from app.models.user import User
 from app.router import api_router, auth_router, fetcher_router, signalr_router
 
 from fastapi import FastAPI
-
-User.model_rebuild()
 
 
 @asynccontextmanager
@@ -49,104 +41,6 @@
     return {"status": "ok", "timestamp": datetime.utcnow().isoformat()}
 
 
-# @app.get("/api/v2/friends")
-# async def get_friends():
-#     return JSONResponse(
-#         content=[
-#             {
-#                 "id": 123456,
-#                 "username": "BestFriend",
-#                 "is_online": True,
-#                 "is_supporter": False,
-#                 "country": {"code": "US", "name": "United States"},
-#             }
-#         ]
-#     )
-
-
-# @app.get("/api/v2/notifications")
-# async def get_notifications():
-#     return JSONResponse(content={"notifications": [], "unread_count": 0})
-
-
-# @app.post("/api/v2/chat/ack")
-# async def chat_ack():
-#     return JSONResponse(content={"status": "ok"})
-
-
-# @app.get("/api/v2/users/{user_id}/{mode}")
-# async def get_user_mode(user_id: int, mode: str):
-#     return JSONResponse(
-#         content={
-#             "id": user_id,
-#             "username": "测试测试测",
-#             "statistics": {
-#                 "level": {"current": 97, "progress": 96},
-#                 "pp": 114514,
-#                 "global_rank": 666,
-#                 "country_rank": 1,
-#                 "hit_accuracy": 100,
-#             },
-#             "country": {"code": "JP", "name": "Japan"},
-#         }
-#     )
-
-
-# @app.get("/api/v2/me")
-# async def get_me():
-#     return JSONResponse(
-#         content={
-#             "id": 15651670,
-#             "username": "Googujiang",
-#             "is_online": True,
-#             "country": {"code": "JP", "name": "Japan"},
-#             "statistics": {
-#                 "level": {"current": 97, "progress": 96},
-#                 "pp": 2826.26,
-#                 "global_rank": 298026,
-#                 "country_rank": 11220,
-#                 "hit_accuracy": 95.7168,
-#             },
-#         }
-#     )
-
-
-# @app.post("/signalr/metadata/negotiate")
-# async def metadata_negotiate(negotiateVersion: int = 1):
-#     return JSONResponse(
-#         content={
-#             "connectionId": "abc123",
-#             "availableTransports": [
-#                 {"transport": "WebSockets", "transferFormats": ["Text", "Binary"]}
-#             ],
-#         }
-#     )
-
-
-# @app.post("/signalr/spectator/negotiate")
-# async def spectator_negotiate(negotiateVersion: int = 1):
-#     return JSONResponse(
-#         content={
-#             "connectionId": "spec456",
-#             "availableTransports": [
-#                 {"transport": "WebSockets", "transferFormats": ["Text", "Binary"]}
-#             ],
-#         }
-#     )
-
-
-# @app.post("/signalr/multiplayer/negotiate")
-# async def multiplayer_negotiate(negotiateVersion: int = 1):
-#     return JSONResponse(
-#         content={
-#             "connectionId": "multi789",
-#             "availableTransports": [
-#                 {"transport": "WebSockets", "transferFormats": ["Text", "Binary"]}
-#             ],
-#         }
-#     )
-
-
 if __name__ == "__main__":
     from app.log import logger  # noqa: F401
 
